"""Program that runs MetroMan on sets of reaches and writes a NetCDF file that
contains A0, n, and Q time series.
"""

# Standard imports
import argparse
import json
import os
from pathlib import Path
import sys
import datetime

# Third party imports
from netCDF4 import Dataset
from numpy import linspace,reshape,diff,ones,array,empty,mean,zeros,putmask
import numpy as np

# Application imports
from metroman.CalcdA import CalcdA
from metroman.CalculateEstimates import CalculateEstimates
from metroman.GetCovMats import GetCovMats
from metroman.MetroManVariables import Domain,Observations,Chain,RandomSeeds,Experiment,Prior,Estimates
from metroman.MetropolisCalculations import MetropolisCalculations
from metroman.ProcessPrior import ProcessPrior
from metroman.SelObs import SelObs
from sos_read.sos_read import download_sos

def get_reachids(reachjson,index_to_run,tmp_dir,sos_bucket):
    """Extract and return a list of reach identifiers from json file.
    
    Parameters
    ----------
    reachjson : str
        Path to the file that contains the list of reaches to process
    
        
    Returns
    -------
    list
        List of reaches identifiers
    """

    #index = int(os.environ.get("AWS_BATCH_JOB_ARRAY_INDEX"))
    #index=1

    if index_to_run == -235:
        index=int(os.environ.get("AWS_BATCH_JOB_ARRAY_INDEX"))
    else:
        index=index_to_run
  
    with open(reachjson) as jsonfile:
        data = json.load(jsonfile)

    if sos_bucket:
        sos_file = tmp_dir.joinpath(data[index][0]["sos"])    # just grab first in set
        download_sos(sos_bucket, sos_file)
    
    return data[index]

def get_domain_obs(nr):
    """Define and return domain and observations as a tuple."""
    #this function for now is obsolete. may decide to revive it, so leaving here for now

    DAll=Domain()
    DAll.nR=nr #number of reaches
    xkm=array([25e3, 50e3, 75e3, 25e3, 50e3, 75e3])
    DAll.xkm=xkm[0:nr] #reach midpoint distance downstream [m]
    L=array([50e3, 50e3, 50e3, 50e3, 50e3, 50e3])
    DAll.L=L[0:nr]  #reach lengths, [m]
    DAll.nt=25 #number of overpasses

    AllObs=Observations(DAll)
    AllObs.sigS=1.7e-5
    AllObs.sigh=0.1
    AllObs.sigw=10

    return DAll, AllObs

def retrieve_obs(reachlist, inputdir, sosdir, Verbose):
    """ Retrieves data from SWOT and SoS files, populates observation object and
    returns : Qbar,iDelete,nDelete,BadIS,DAll,AllObs,overlap_ts

    -1: figure out overlapping times among reaches
     0: set up domain
     1: read observations
     2: select non-fill observations

"""
 
    # -1. figure out times by looking across all reaches and when they are measured
    #       this solution is klugey. replace once pass ids available in swot ts files

    # extract measured times
    allts=dict()
    for reach in reachlist:
        swotfile=inputdir.joinpath('swot', reach["swot"])
        swot_file_exists=os.path.exists(swotfile)
        if swot_file_exists:
            swot_dataset = Dataset(swotfile)
            nt_reach=swot_dataset.dimensions["nt"].size
            ts = list(np.round(swot_dataset["reach"]["time"][:].filled(np.nan)/3600.)) #hours
            allts[reach['reach_id']]=ts
            swot_dataset.close()
        else:
            nt_reach=0

    # determine overlapping measured times and a filter for each reach indicating which times
    #    for that reach are in the overlap
    overlap_fs=dict()
    overlap_ts = []
    for i,reach in enumerate(reachlist):
        if i==0:
            treach=[t for t in allts[reach['reach_id']]  if not np.isnan(t) ]
            overlap_ts=treach
            nt_reach=len(allts[reach['reach_id']])
            overlap_fs[reach['reach_id']]=np.full( (nt_reach,),True )
        else:
            treach=[t for t in allts[reach['reach_id']]  if not np.isnan(t) ]
            overlap_ts=list( set(overlap_ts).intersection(set(treach)))
            nt_reach=len(list(allts[reach['reach_id']]))
            overlap_fs[reach['reach_id']]=np.full( (nt_reach,),False)
            for ii,t in enumerate(list(allts[reach['reach_id']])):
                if t in overlap_ts:
                    #print('reach=',reach['reach_id'],'t=',t,'found in overlap')
                    overlap_fs[reach['reach_id']][ii]=True
        if Verbose:
            print('for reach',reach['reach_id'],'nt=',nt_reach)
            

    #loop over all reaches and fix overlap_fs if needed
    for i,reach in enumerate(reachlist):
        tarray=np.array(allts[reach['reach_id']])
        #for ii,t in enumerate(list(allts[reach['reach_id']])):
        for ii,t in enumerate(list(tarray)):
            if t in overlap_ts:
                overlap_fs[reach['reach_id']][ii]=True
            else:
                overlap_fs[reach['reach_id']][ii]=False
            # check if this is a duplicated value
            if t in list(tarray[:ii]):
                overlap_fs[reach['reach_id']][ii]=False

    overlap_ts.sort()
    nt=len(overlap_ts)

    # 0. set up domain - this could be moved to a separate function
    nr=len(reachlist)   

    DAll=Domain()
    DAll.nR=nr #number of reaches
    DAll.nt=nt

    if Verbose:
        print('Number of reaches:',nr)
        print('Total number of times (after intersecting among reach timeseries):',nt)
        print('overlapping times are: ',overlap_ts)

    # tall = [ datetime.datetime.strptime(str(t), "%Y%m%d") for t in ts ]
    epoch = datetime.datetime(2000,1,1,0,0,0)
    #tall = [ epoch + datetime.timedelta(seconds=int(t)) for t in ts ]
    tall = [ epoch + datetime.timedelta(hours=int(t)) for t in overlap_ts ]

    #print(tall)

    talli=empty(DAll.nt)
    for i in range(DAll.nt):
        dt=(tall[i]-tall[0])
        talli[i]=dt.days + dt.seconds/86400.

    if swot_file_exists:   
        AllObs=Observations(DAll)
        AllObs.sigS=1.7e-5
        AllObs.sigh=0.1
        AllObs.sigw=10
    else:
        AllObs=0.

    # 1. read observations
    Qbar=empty(DAll.nR)
    reach_length=empty(DAll.nR)
    dist_out=empty(DAll.nR)
    BadIS=False

    # 1.1 check that there are enough reaches and times
    if DAll.nR < 2 or DAll.nt==0:
        if Verbose:
            print('Data issue')
            print('nR=',DAll.nR)
            print('nt=',DAll.nt)
        BadIS=True
        iDelete=0
        nDelete=0
        return Qbar,iDelete,nDelete,BadIS,DAll,AllObs,overlap_ts

  
    # 1.3 loop over files and extract data
    i=0
    for reach in reachlist:
        swotfile=inputdir.joinpath('swot', reach["swot"])
        swot_file_exists=os.path.exists(swotfile)
        if swot_file_exists:
            swot_dataset = Dataset(swotfile)
            nt_reach=swot_dataset.dimensions["nt"].size
        else:
            nt_reach=0

        nt_reach_overlap=sum(overlap_fs[reach['reach_id']])

        if nt_reach_overlap != DAll.nt:
            # note this should never happen
            if Verbose:
                print('number of good observations for reach',reach['reach_id'],'does not match number of obs for set')
                print(overlap_fs[reach['reach_id']])
                print('tall=',tall)
                print('allts[reach]=',allts[reach['reach_id']])
                print('allts[reach]=',list(set(allts[reach['reach_id']])))
                print(' ... nt_reach_overlap=',nt_reach_overlap,'DAll.nt=',DAll.nt,'nt_reach=',nt_reach)
            BadIS=True
            iDelete=0
            nDelete=0
            # overlap_ts = []
            overlap_ts=list(np.delete(np.array(overlap_ts),iDelete,0))

            return Qbar,iDelete,nDelete,BadIS,DAll,AllObs,overlap_ts 

        h=swot_dataset["reach/wse"][0:nt_reach].filled(np.nan)
        AllObs.h[i,:]=h[overlap_fs[reach['reach_id']]]
        w=swot_dataset["reach/width"][0:nt_reach].filled(np.nan)
        AllObs.w[i,:]=w[overlap_fs[reach['reach_id']]]
        S=swot_dataset["reach/slope2"][0:nt_reach].filled(np.nan)
        AllObs.S[i,:]=S[overlap_fs[reach['reach_id']]]

        swot_dataset.close()

        sosfile=sosdir.joinpath(reach["sos"])
        sos_dataset=Dataset(sosfile)
        
        sosreachids=sos_dataset["reaches/reach_id"][:]
        sosQbars=sos_dataset["model/mean_q"][:]
        k=np.argwhere(sosreachids == float(reach["reach_id"]))
        Qbar[i]=sosQbars[k].filled(np.nan)

        if np.isnan(Qbar[i]):
             if Verbose:
                 print('Read in an invalid prior value. Stopping.')
             BadIS=True
        sos_dataset.close()

        swordfile=inputdir.joinpath('sword',reach["sword"])
        sword_dataset=Dataset(swordfile)
        swordreachids=sword_dataset["reaches/reach_id"][:]
        k=np.argwhere(swordreachids == reach["reach_id"])

        reach_lengths=sword_dataset["reaches/reach_length"][:]
        reach_length[i]=reach_lengths[k]

        dist_outs=sword_dataset["reaches/dist_out"][:]
        dist_out[i]=dist_outs[k]
        sword_dataset.close()

        i += 1

    DAll.L=reach_length
    DAll.xkm=np.max(dist_out)-dist_out + DAll.L[0]/2 #reach midpoint distance downstream [m]

    # 2. select observations that are NOT equal to the fill value

    if Verbose:
        print('before filtering bad data')
        print('nt=',DAll.nt)
        print('h=',AllObs.h)
        print('w=',AllObs.w)
        print('S=',AllObs.S)

    iDelete=np.where( np.any(np.isnan(AllObs.h),0) | np.any(np.isnan(AllObs.w),0) | np.any(np.isnan(AllObs.S),0) )

    shape_iDelete=np.shape(iDelete)
    nDelete=shape_iDelete[1]
    AllObs.h=np.delete(AllObs.h,iDelete,1)
    AllObs.w=np.delete(AllObs.w,iDelete,1)
    AllObs.S=np.delete(AllObs.S,iDelete,1)

    overlap_ts=list(np.delete(np.array(overlap_ts),iDelete,0))

    DAll.nt -= nDelete
    talli=np.delete(talli,iDelete)

    if Verbose:
        print('after filtering bad data')
        print('nt=',DAll.nt)
        print('h=',AllObs.h)
        print('w=',AllObs.w)
        print('S=',AllObs.S)

    ntmin=4

    if DAll.nt<ntmin:
        if Verbose:
            print('After removing bad data, there are fewer than', ntmin ,'remaining observations. Quitting.')
        
        BadIS=True
        iDelete=0
        nDelete=0
        
        return Qbar,iDelete,nDelete,BadIS,DAll,AllObs, overlap_ts	
	
    DAll.dt=empty(DAll.nt-1)
    for i in range(DAll.nt-1):
         DAll.dt[i]=(talli[i+1]-talli[i])*86400

    DAll.t=reshape(talli,[1,DAll.nt])

    # Reshape observations
    AllObs.hv=reshape(AllObs.h, (DAll.nR*DAll.nt,1))
    AllObs.Sv=reshape(AllObs.S, (DAll.nR*DAll.nt,1))
    AllObs.wv=reshape(AllObs.w, (DAll.nR*DAll.nt,1))
    return Qbar,iDelete,nDelete,BadIS,DAll,AllObs,overlap_ts

def set_up_experiment(DAll, Qbar):
    """Define and set parameters for experiment and return a tuple of 
    Chain, Random Seed, Expriment and Prior."""

    C=Chain()
    C.N=10000
    C.Nburn=2000
    R=RandomSeeds()
    R.Seed=9

    Exp=Experiment()

    tUseMax=min(31,DAll.nt)

    #Exp.tUse=array([1,	31])
    Exp.tUse=array([1,	tUseMax-1])

    Exp.nOpt=5

    P=Prior(DAll)
    P.meanQbar=mean(Qbar)
    P.covQbar=0.5
    P.eQm=0.
    P.Geomorph.Use=False
    # this is for Laterals=false
    P.AllLats.q=zeros((DAll.nR,DAll.nt))
    return C, R, Exp, P

def process(DAll, AllObs, Exp, P, R, C, Verbose):
    """Process observations and priors and return an estimate."""
    
    D,Obs,AllObs,DAll,Truth,Prior.Lats.q=SelObs(DAll,AllObs,Exp,[],Prior.AllLats)
    Prior.Lats.qv=reshape(Prior.Lats.q,(D.nR*(D.nt-1),1))
    Obs=CalcdA(D,Obs)
    AllObs=CalcdA(DAll,AllObs)
    ShowFigs=False
    DebugMode=False

    #Smin=1.7e-5
    Smin=5e-5
    Obs.S[Obs.S<Smin]=putmask(Obs.S,Obs.S<Smin,Smin) #limit slopes to a minimum value
    AllObs.S[AllObs.S<Smin]=putmask(AllObs.S,AllObs.S<Smin,Smin)

    P,jmp=ProcessPrior(P,AllObs,DAll,Obs,D,ShowFigs,Exp,R,DebugMode,Verbose)
    Obs,P2=GetCovMats(D,Obs,Prior)

    C=MetropolisCalculations(P,D,Obs,jmp,C,R,DAll,AllObs,Exp.nOpt,DebugMode,Verbose)
    Estimate,C=CalculateEstimates(C,D,Obs,P,DAll,AllObs,Exp.nOpt) 
    return Estimate

def write_output(outputdir, reachids, Estimate, iDelete, nDelete, BadIS,overlap_ts):
    """Write data from MetroMan run to NetCDF file in output directory."""

    fillvalue = -999999999999

    #add back in placeholders for removed data
    iInsert=iDelete-np.arange(nDelete)
    iInsert=reshape(iInsert,[nDelete,])

    Estimate.AllQ=np.insert(Estimate.AllQ,iInsert,fillvalue,1)
    Estimate.QhatUnc_HatAllAll=np.insert(Estimate.QhatUnc_HatAllAll,iInsert,fillvalue,1)

    setid = '-'.join(reachids) + "_metroman.nc"
    outfile = outputdir.joinpath(setid)

    dataset = Dataset(outfile, 'w', format="NETCDF4")
    dataset.set_id = setid    
    dataset.valid =  1 if not BadIS else 0   # TODO decide what's valid if applicable
    dataset.createDimension("nr", len(reachids))
    dataset.createDimension("nt", len(Estimate.AllQ[0]))

    nr = dataset.createVariable("nr", "i4", ("nr",))
    nr.units = "reach"
    nr[:] = range(1, len(Estimate.A0hat) + 1)

    nt = dataset.createVariable("nt", "i4", ("nt",))
    nt.units = "time steps"
    nt[:] = range(len(Estimate.AllQ[0]))

    #if BadIS:
    #    overlap_ts=list(np.full( (len(Estimate.AllQ[0]),),fillvalue) )

    reach_id = dataset.createVariable("reach_id", "i8", ("nr",))
    reach_id[:] = np.array(reachids, dtype=int)

    A0 = dataset.createVariable("A0hat", "f8", ("nr",), fill_value=fillvalue)
    A0[:] = Estimate.A0hat

    na = dataset.createVariable("nahat", "f8", ("nr",), fill_value=fillvalue)
    na[:] = Estimate.nahat
    
    x1 = dataset.createVariable("x1hat", "f8", ("nr",), fill_value=fillvalue)
    x1[:] = Estimate.x1hat

    allq = dataset.createVariable("allq", "f8", ("nr", "nt"), fill_value=fillvalue)
    allq[:] = Estimate.AllQ

    qu = dataset.createVariable("q_u", "f8", ("nr", "nt"), fill_value=fillvalue)
    qu[:] = Estimate.QhatUnc_HatAllAll

    t = dataset.createVariable("t","f8",("nt"),fill_value=fillvalue)
    t.long_name= 'swot timeseries "time" variable converted to hours and rounded to integer'
    t[:] = overlap_ts

    dataset.close()

def create_args():
    """Create and return argparsers with command line arguments."""
    
    arg_parser = argparse.ArgumentParser(description='Integrate FLPE')
    arg_parser.add_argument('-i',
                            '--index',
                            type=int,
                            help='Index to specify input data to execute on')
    arg_parser.add_argument('-r',
                            '--reachjson',
                            type=str,
                            help='Name of the reach.json',
                            default='metrosets.json')
    arg_parser.add_argument('-v',
                            '--verbose',
                            help='Indicates verbose logging',
                            action='store_true')
    arg_parser.add_argument('-s',
                            '--sosbucket',
                            type=str,
                            help='Name of the SoS bucket and key to download from',
                            default='')
    return arg_parser

def main():

    # 0 control steps
    arg_parser = create_args()
    args = arg_parser.parse_args()
    print('index: ', args.index)
    print('reach file: ', args.reachjson)
    print('verbose flag: ', args.verbose)
    print('sosbucket: ', args.sosbucket)

    # 0.1 determine the verbose flag
    if args.verbose:
        Verbose=True
    else:
        Verbose=False

    # 0.2 specify index to run. pull from command line arg or set to default = AWS
    index_to_run=args.index

    # 0.3 specify i/o directories
    if index_to_run == -235 or "AWS_BATCH_JOB_ID" in os.environ:
        inputdir = Path("/mnt/data/input")    
        outputdir = Path("/mnt/data/output")
        tmpdir = Path("/tmp")
    else:
<<<<<<< HEAD
        inputdir = Path("/home/mdurand_umass_edu/dev-confluence/mnt/input")
        outputdir = Path("/home/mdurand_umass_edu/dev-confluence/mnt/output")
        tmpdir = Path("/home/mdurand_umass_edu/dev-confluence/mnt/tmp")
=======
        #inputdir = Path("/home/mdurand_umass_edu/dev-confluence/mnt/input")
        #outputdir = Path("/home/mdurand_umass_edu/dev-confluence/mnt/output")
        inputdir = Path("/Users/mtd/Analysis/SWOT/Discharge/Confluence/metroman_debug/mnt/input")
        outputdir = Path("/Users/mtd/Analysis/SWOT/Discharge/Confluence/metroman_debug/output")
>>>>>>> b875f02d

    # 1 get reachlist 
    # 1.0 figure out json file. pull from command line arg or set to default
    reachjson = inputdir.joinpath(args.reachjson)

    # 1.2  read in data
    sos_bucket = args.sosbucket
    reachlist = get_reachids(reachjson,index_to_run,tmpdir,sos_bucket)

    if Verbose:
        print('reachlist=')
        print(reachlist)

    if np.any(reachlist):
<<<<<<< HEAD
        if sos_bucket:
            sosdir = tmpdir
        else:
            sosdir = inputdir.joinpath("sos")
        Qbar,iDelete,nDelete,BadIS,DAll,AllObs = retrieve_obs(reachlist,inputdir,sosdir,Verbose)
=======
        Qbar,iDelete,nDelete,BadIS,DAll,AllObs,overlap_ts = retrieve_obs(reachlist, inputdir,Verbose)
>>>>>>> b875f02d
    else:
        if Verbose:
            print("No reaches in list for this inversion set. ")
        print("FAIL. No good reaches. MetroMan will not run for this set. ")
        return

    if BadIS:
        fillvalue=-999999999999
	    #define and write fill value data
        print("FAIL. MetroMan will not run for this set. ")

        print('DAll.nt=',DAll.nt)

        DAll.nt += nDelete

        #print('iDelete=',iDelete)
        #overlap_ts=list(np.delete(np.array(overlap_ts),iDelete,0))
        
        Estimate=Estimates(DAll,DAll)
        Estimate.nahat=np.full([DAll.nR],fillvalue)
        Estimate.x1hat=np.full([DAll.nR],fillvalue)
        Estimate.A0hat=np.full([DAll.nR],fillvalue)
        Estimate.QhatUnc_HatAllAll=np.full([DAll.nR,DAll.nt],fillvalue)
        Estimate.AllQ=np.full([DAll.nR,DAll.nt],fillvalue)

        DAll.nt -= nDelete
        nDelete=0
        iDelete=0
    else:
        C, R, Exp, P = set_up_experiment(DAll, Qbar)

        if Verbose:
             print('Using window',Exp.tUse)

        Estimate = process(DAll, AllObs, Exp, P, R, C, Verbose)
        print("SUCCESS. MetroMan ran for this set. ")
    
    reachids = [ str(e["reach_id"]) for e in reachlist ]
    write_output(outputdir, reachids, Estimate,iDelete,nDelete,BadIS,overlap_ts)

if __name__ == "__main__":
   main()    <|MERGE_RESOLUTION|>--- conflicted
+++ resolved
@@ -232,6 +232,16 @@
 
         swot_dataset.close()
 
+        nbad=np.count_nonzero(np.isnan(AllObs.h[0,:]))
+        if DAll.nt-nbad < 6: #note: 6 is typically minimum needed observations for metroman 
+            BadIS=True
+            iDelete=0
+            nDelete=0
+            # Not enough data - invalid run
+            if Verbose:
+                print('Not enough observations for this inversion set. Stopping.')
+            return Qbar,iDelete,nDelete,BadIS,DAll,AllObs
+
         sosfile=sosdir.joinpath(reach["sos"])
         sos_dataset=Dataset(sosfile)
         
@@ -471,16 +481,9 @@
         outputdir = Path("/mnt/data/output")
         tmpdir = Path("/tmp")
     else:
-<<<<<<< HEAD
         inputdir = Path("/home/mdurand_umass_edu/dev-confluence/mnt/input")
         outputdir = Path("/home/mdurand_umass_edu/dev-confluence/mnt/output")
         tmpdir = Path("/home/mdurand_umass_edu/dev-confluence/mnt/tmp")
-=======
-        #inputdir = Path("/home/mdurand_umass_edu/dev-confluence/mnt/input")
-        #outputdir = Path("/home/mdurand_umass_edu/dev-confluence/mnt/output")
-        inputdir = Path("/Users/mtd/Analysis/SWOT/Discharge/Confluence/metroman_debug/mnt/input")
-        outputdir = Path("/Users/mtd/Analysis/SWOT/Discharge/Confluence/metroman_debug/output")
->>>>>>> b875f02d
 
     # 1 get reachlist 
     # 1.0 figure out json file. pull from command line arg or set to default
@@ -495,15 +498,11 @@
         print(reachlist)
 
     if np.any(reachlist):
-<<<<<<< HEAD
         if sos_bucket:
             sosdir = tmpdir
         else:
             sosdir = inputdir.joinpath("sos")
-        Qbar,iDelete,nDelete,BadIS,DAll,AllObs = retrieve_obs(reachlist,inputdir,sosdir,Verbose)
-=======
-        Qbar,iDelete,nDelete,BadIS,DAll,AllObs,overlap_ts = retrieve_obs(reachlist, inputdir,Verbose)
->>>>>>> b875f02d
+        Qbar,iDelete,nDelete,BadIS,DAll,AllObs,overlap_ts = retrieve_obs(reachlist,inputdir,sosdir,Verbose)
     else:
         if Verbose:
             print("No reaches in list for this inversion set. ")
